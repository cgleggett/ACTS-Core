--- conflicted
+++ resolved
@@ -130,16 +130,9 @@
     PropagatorOptions<ActionList<DebugOutput>> options(tgContext, mfContext);
     options.maxStepSize = 10. * units::_cm;
     options.pathLimit   = 25 * units::_cm;
-<<<<<<< HEAD
-    options.debug       = true;
+    options.debug       = debugMode;
 
     const auto& result = epropagator.propagate(start, options).value();
-
-=======
-    options.debug       = debugMode;
-
-    const auto& result = epropagator.propagate(start, options).value();
->>>>>>> 1c8a1688
     if (debugMode) {
       const auto& output = result.get<DebugOutput::result_type>();
       std::cout << ">>> Extrapolation output " << std::endl;
